--- conflicted
+++ resolved
@@ -43,7 +43,6 @@
     int result = container.invoke<ServiceMap>(doThings);
     
 With `ServiceMap`, the container can even call function from third party libraries!
-<<<<<<< HEAD
 
 ## Additional parameters
 
@@ -54,8 +53,4 @@
 
     int result = container.invoke<NotificationService, FileManagerService>(doThings, 7, 8.9);
 
-[Next chapter](section5_operation.md)
-=======
- 
-[Next chapter](section5_operator.md)
->>>>>>> 37266215
+[Next chapter](section5_operator.md)