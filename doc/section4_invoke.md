--- conflicted
+++ resolved
@@ -1,11 +1,7 @@
 Invoke
 ======
 
-<<<<<<< HEAD
 Invoke is one pretty cool feature. It calls a function that receives services with the right set of parameters.
-=======
-Invoke is one pretty neat feature. It calls a function that recieves services with the right set of parameter.
->>>>>>> fa6b30ea
 
 Let's say we have this function:
 
