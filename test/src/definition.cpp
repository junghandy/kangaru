#include <catch2/catch.hpp>
#include <kangaru/kangaru.hpp>

TEST_CASE("The definition may not contain virtual members", "[definition]") {
	struct Service {};
	struct Definition : kgr::service<Service> {
		virtual ~Definition() {}
	};
	
	REQUIRE_FALSE(kgr::detail::is_service<Definition>::value);
}

TEST_CASE("The definition may not forward void", "[definition]") {
	struct Definition : kgr::abstract {
		void forward() {}
	};
	
	REQUIRE_FALSE(kgr::detail::is_service<Definition>::value);
}

TEST_CASE("The definition can be construct using emplace", "[definition]") {
	struct Service {};
	struct Definition {
		static std::tuple<> construct() { return {}; }
		void emplace() {}
		Service forward() { return {}; }
	};
	
	REQUIRE(kgr::detail::is_service_valid<Definition>::value);
	
	(void) kgr::container{}.service<Definition>();
}

TEST_CASE("The definition can have arguments including other services", "[definition]") {
	struct Service1 {};
	struct Service2 {};
	struct Definition1 {
		static std::tuple<> construct() { return {}; }
		void emplace() {}
		Service1 forward() { return {}; }
	};
	struct Definition2 {
		static std::tuple<Service1> construct(kgr::inject_t<Definition1>, int) { return {}; }
		void emplace(Service1) {}
		Service2 forward() { return {}; }
	};
<<<<<<< HEAD
	
=======

>>>>>>> 16be9224
	REQUIRE(kgr::detail::is_service_valid<Definition2, int>::value);
	(void) kgr::container{}.service<Definition2>(123);
}

TEST_CASE("The definition cannot be construct with emplace differing construct", "[definition]") {
	struct Service {};
	struct Definition {
		static auto construct() -> decltype(kgr::inject(int{})) { return kgr::inject(int{}); }
		void emplace() {}
		Service forward() { return {}; }
	};
	
	REQUIRE_FALSE(kgr::detail::is_service_valid<Definition>::value);
}

TEST_CASE("The definition cannot be only be construct with emplace if parameters are the same", "[definition]") {
	struct Service {};
	struct Definition {
		static auto construct(double) -> decltype(kgr::inject(int{}, char{})) { return kgr::inject(int{}, char{}); }
		void emplace(int, char) {}
		Service forward() { return {}; }
	};
	
	REQUIRE_FALSE(kgr::detail::is_service_valid<Definition>::value);
	REQUIRE((kgr::detail::is_service_valid<Definition, double>::value));
	
	(void) kgr::container{}.service<Definition>(0.0);
}

namespace template_construct {

struct Service {};
struct Definition {
	template<typename T>
	static auto construct(T&&) -> decltype(kgr::inject()) { return kgr::inject(); }
	void emplace() {}
	Service forward() { return {}; }
};

TEST_CASE("The construct function can be template", "[definition]") {
	REQUIRE_FALSE(kgr::detail::is_service_valid<Definition>::value);
	REQUIRE((kgr::detail::is_service_valid<Definition, double>::value));
	REQUIRE((kgr::detail::is_service_valid<Definition, float>::value));
	REQUIRE((kgr::detail::is_service_valid<Definition, int>::value));
	REQUIRE((kgr::detail::is_service_valid<Definition, std::tuple<>>::value));
	REQUIRE_FALSE((kgr::detail::is_service_valid<Definition, int, double>::value));
	
	kgr::container c;
	(void) c.service<Definition>(0.0);
	(void) c.service<Definition>(0.0f);
	(void) c.service<Definition>(0);
	(void) c.service<Definition>(std::tuple<>{});
}
} // namespace template_construct

namespace template_construct_param {

struct Service {};
struct Definition {
	template<typename T>
	static auto construct(int, T&&) -> decltype(kgr::inject()) { return kgr::inject(); }
	void emplace() {}
	Service forward() { return {}; }
};

TEST_CASE("The construct function can be a mix of non templated and template parameters", "[definition]") {
	REQUIRE_FALSE(kgr::detail::is_service_valid<Definition>::value);
	REQUIRE_FALSE((kgr::detail::is_service_valid<Definition, double>::value));
	REQUIRE_FALSE((kgr::detail::is_service_valid<Definition, float>::value));
	REQUIRE_FALSE((kgr::detail::is_service_valid<Definition, int>::value));
	REQUIRE_FALSE((kgr::detail::is_service_valid<Definition, std::tuple<>>::value));
	REQUIRE((kgr::detail::is_service_valid<Definition, int, double>::value));
	REQUIRE((kgr::detail::is_service_valid<Definition, int, float>::value));
	REQUIRE((kgr::detail::is_service_valid<Definition, int, int>::value));
	REQUIRE((kgr::detail::is_service_valid<Definition, int, std::tuple<>>::value));
	
	kgr::container c;
	(void) c.service<Definition>(0, 0.0);
	(void) c.service<Definition>(0, 0.0f);
	(void) c.service<Definition>(0, 0);
	(void) c.service<Definition>(0, std::tuple<>{});
}
} // namespace template_construct_param

namespace template_construct_inject {

struct Service {};
struct Service2 {};
struct Definition2 : kgr::service<Service2> {};

struct DefinitionA {
	template<typename T>
	static auto construct(kgr::inject_t<Definition2>, int, T&&) -> decltype(kgr::inject()) { return kgr::inject(); }
	void emplace() {}
	Service forward() { return {}; }
};

struct DefinitionB {
	template<typename... T>
	static auto construct(kgr::inject_t<Definition2>, int, T&&...) -> decltype(kgr::inject()) { return kgr::inject(); }
	void emplace() {}
	Service forward() { return {}; }
};

struct DefinitionC {
	template<typename... T>
	static auto construct(kgr::inject_t<Definition2>, DefinitionB, int, T&&...) -> decltype(kgr::inject()) { return kgr::inject(); }
	void emplace() {}
	Service forward() { return {}; }
};

TEST_CASE("The construct function can be a mix of non templated and template parameters and injected services", "[definition]") {
	REQUIRE((kgr::detail::is_service_valid<DefinitionA, int, double>::value));
	REQUIRE((kgr::detail::is_service_valid<DefinitionA, int, float>::value));
	REQUIRE((kgr::detail::is_service_valid<DefinitionA, int, int>::value));
	REQUIRE((kgr::detail::is_service_valid<DefinitionA, int, std::tuple<>>::value));
	REQUIRE_FALSE((kgr::detail::is_service_valid<DefinitionA, int, double, std::tuple<>>::value));
	REQUIRE_FALSE((kgr::detail::is_service_valid<DefinitionA, int, float, std::tuple<>>::value));
	REQUIRE_FALSE((kgr::detail::is_service_valid<DefinitionA, int, int, std::tuple<>>::value));
	REQUIRE_FALSE((kgr::detail::is_service_valid<DefinitionA, int, std::tuple<>, std::tuple<>>::value));
	
	REQUIRE((kgr::detail::is_service_valid<DefinitionB, int, double, float>::value));
	REQUIRE((kgr::detail::is_service_valid<DefinitionB, int, float, float>::value));
	REQUIRE((kgr::detail::is_service_valid<DefinitionB, int, int, float>::value));
	REQUIRE((kgr::detail::is_service_valid<DefinitionB, int, std::tuple<>, float>::value));
	REQUIRE((kgr::detail::is_service_valid<DefinitionB, int, double, std::tuple<>>::value));
	REQUIRE((kgr::detail::is_service_valid<DefinitionB, int, float, std::tuple<>>::value));
	REQUIRE((kgr::detail::is_service_valid<DefinitionB, int, int, std::tuple<>>::value));
	REQUIRE((kgr::detail::is_service_valid<DefinitionB, int, std::tuple<>, std::tuple<>>::value));
	
	REQUIRE((kgr::detail::is_service_valid<DefinitionC, DefinitionB, int, double, float>::value));
	REQUIRE((kgr::detail::is_service_valid<DefinitionC, DefinitionB, int, float, float>::value));
	REQUIRE((kgr::detail::is_service_valid<DefinitionC, DefinitionB, int, int, float>::value));
	REQUIRE((kgr::detail::is_service_valid<DefinitionC, DefinitionB, int, std::tuple<>, float>::value));
	
	kgr::container c;
	(void) c.service<DefinitionA>(0, 0.0);
	(void) c.service<DefinitionA>(0, 0.0f);
	(void) c.service<DefinitionA>(0, 0);
	(void) c.service<DefinitionA>(0, std::tuple<>{});
	
	(void) c.service<DefinitionB>(0, 0.0, 0.0f);
	(void) c.service<DefinitionB>(0, 0.0f, 0.0f);
	(void) c.service<DefinitionB>(0, 0, 0.0f);
	(void) c.service<DefinitionB>(0, std::tuple<>{}, 0.0f);
	(void) c.service<DefinitionB>(0, 0.0, std::tuple<>{});
	(void) c.service<DefinitionB>(0, 0.0f, std::tuple<>{});
	(void) c.service<DefinitionB>(0, 0, std::tuple<>{});
	(void) c.service<DefinitionB>(0, std::tuple<>{}, std::tuple<>{});
	
	(void) c.service<DefinitionC>(DefinitionB{}, 0, 0.0);
	(void) c.service<DefinitionC>(DefinitionB{}, 0, 0.0f);
	(void) c.service<DefinitionC>(DefinitionB{}, 0, 0);
	(void) c.service<DefinitionC>(DefinitionB{}, 0, std::tuple<>{});
}
} // namespace template_construct_inject

namespace in_place_constructor {

bool constructor_called = false;

struct Service {};
struct Definition {
	Definition(kgr::in_place_t) { constructor_called = true; }
	static auto construct() -> decltype(kgr::inject()) { return kgr::inject(); }
	Service forward() { return {}; }
};

TEST_CASE("The container call the constructor with the in_place_t constructor", "[definition]") {
	(void) kgr::container{}.service<Definition>();
	REQUIRE(constructor_called);
}
} // namespace in_place_constructor

namespace no_in_place {

bool constructor_called = false;
bool emplace_called = false;

struct Service {};
struct Definition {
	Definition() { constructor_called = true; }
	static auto construct() -> decltype(kgr::inject()) { return kgr::inject(); }
	void emplace() { emplace_called = true; }
	Service forward() { return {}; }
};

TEST_CASE("The container call the default if no constructor with the in_place_t constructor is defined", "[definition]") {
	(void) kgr::container{}.service<Definition>();
	REQUIRE(emplace_called);
	REQUIRE(constructor_called);
}
} // namespace no_in_place

namespace in_place_recieves_injected_parameters {

bool constructor_called = false;

struct Service {};
struct Definition {
	Definition(kgr::in_place_t, int&&, double&) { constructor_called = true; }
	static auto construct(double& a) -> decltype(kgr::inject(int{}, a)) { return kgr::inject(1, a); }
	Service forward() { return {}; }
};

TEST_CASE("The forward injected parameters to the Definition constructor", "[definition]") {
	REQUIRE((kgr::detail::is_service_valid<Definition, double&>::value));
	double a = 0;
	(void) kgr::container{}.service<Definition>(a);
	REQUIRE(constructor_called);
}
} // namespace in_place_recieves_injected_parameters

namespace definition_constructor_priority {

bool constructor_called = false;
bool emplace_called = false;

struct Service {};
struct Definition {
	Definition(kgr::in_place_t, int, double&) { constructor_called = true; }
	
	template<typename T>
	static auto construct(int a, T& b) -> decltype(kgr::inject(std::move(a), b)) { return kgr::inject(std::move(a), b); }
	
	template<typename... Args>
	void emplace(Args&&...) { emplace_called = true; }
	Service forward() { return {}; }
};

TEST_CASE("The container prefer the in_place_t constructor over emplace function", "[definition]") {
	double d = 0;
	(void) kgr::container{}.service<Definition>(0, d);
	
	REQUIRE(constructor_called);
	REQUIRE_FALSE(emplace_called);
}
} // namespace definition_constructor_priority

TEST_CASE("Supplied services has different constraints", "[definition]") {
	struct Service { explicit Service(int) {} };
	struct Definition : kgr::single_service<Service>, kgr::supplied {};
	
	SECTION("Are still valid even if not constructible") {
		REQUIRE(kgr::detail::is_service_valid<Definition>::value);
	}
	
	SECTION("Need arguments when emplaced") {
		REQUIRE_FALSE(kgr::detail::is_emplace_valid<Definition>::value);
		REQUIRE(kgr::detail::is_emplace_valid<Definition, int>::value);
	}
}<|MERGE_RESOLUTION|>--- conflicted
+++ resolved
@@ -44,11 +44,7 @@
 		void emplace(Service1) {}
 		Service2 forward() { return {}; }
 	};
-<<<<<<< HEAD
-	
-=======
-
->>>>>>> 16be9224
+
 	REQUIRE(kgr::detail::is_service_valid<Definition2, int>::value);
 	(void) kgr::container{}.service<Definition2>(123);
 }
