#include <iostream>
#include <string>
#include <memory>
#include <tuple>

#include "kangaru.hpp"

/**
 * This example explains advanced use of kangaru and it's components.
 * It covers custom service definition
 */

using std::string;
using std::cout;
using std::endl;
using std::move;

struct FlourBag {
	int quantity = 99;
};

struct Bakery;

struct Oven {
	void bake() {
		cout << "Bread baking..." << endl;
	}
};

struct Baker {
	Baker(std::unique_ptr<FlourBag> myFlour) : flour{move(myFlour)} {}
	void makeBread(Bakery& b, Oven* o);
	
private:
	std::unique_ptr<FlourBag> flour;
};

struct Bakery {
	Bakery(Oven* myOven) : oven{myOven} {}
	
	void start(std::shared_ptr<Baker> baker) {
		baker->makeBread(*this, oven);
	}
	
	string name;
	
private:
	Oven* oven;
};

void Baker::makeBread(Bakery& b, Oven* o) {
	flour->quantity -= 8;
	o->bake();
	cout << "Bread baked at the \"" << b.name << "\" bakery. " << flour->quantity << " cups of flour left." << endl;
}

/**
 * Service Definitions
 */

// FlourBag service definition. 
struct FlourBagService {
	// constructor. Receives a fully constructed flour bag to contain.
<<<<<<< HEAD
	template<typename... Args>
	FlourBagService(in_place_t, Args&&... args) : flour{std::forward<Args>(args)...} {}
	
	// construct method. Receives dependencies of a FlourBag. In this case none.
	static auto construct() {
		return forward_as_tuple(unique_ptr<FlourBag>{new FlourBag});
=======
	FlourBagService(std::unique_ptr<FlourBag> f) : flour{move(f)} {}
	
	// construct method. Receives dependencies of a FlourBag. In this case none.
	static FlourBagService construct() {
		return std::unique_ptr<FlourBag>{new FlourBag};
>>>>>>> fc161b2e
	}
	
	// forward method. This method define how the service is injected.
	std::unique_ptr<FlourBag> forward() {
		return move(flour);
	}
	
private:
	std::unique_ptr<FlourBag> flour;
};

// Oven service definition. 
struct OvenService : kgr::Single {
	// constructor. Receives a fully constructed oven to contain.
<<<<<<< HEAD
	template<typename... Args>
	OvenService(in_place_t, Args&&... args) : oven{new Oven{std::forward<Args>(args)...}} {}
	
	// construct method. Receives dependencies of a Oven. In this case none.
	static tuple<> construct() {
		return {};
=======
	OvenService(std::unique_ptr<Oven> o) : oven{move(o)} {}
	
	// construct method. Receives dependencies of a Oven. In this case none.
	static OvenService construct() {
		return std::unique_ptr<Oven>{new Oven};
>>>>>>> fc161b2e
	}
	
	// forward method. This method define how the service is injected.
	// It's virtual because other services can override this one.
	// See example 4 for more detail.
	virtual Oven* forward() {
		return oven.get();
	}
	
private:
	std::unique_ptr<Oven> oven;
};

// Baker service definition. 
struct BakerService : kgr::Single {
	// constructor. Receives a fully constructed baker to contain.
<<<<<<< HEAD
	template<typename... Args>
	BakerService(in_place_t, Args&&... args) : baker{make_shared<Baker>(std::forward<Args>(args)...)} {}
=======
	BakerService(std::shared_ptr<Baker> b) : baker{move(b)} {}
>>>>>>> fc161b2e
	
	// construct method. Receives dependencies of a Baker.
	static auto construct(FlourBagService flourBag) {
		// dependencies are injected with the forward method.
<<<<<<< HEAD
		return forward_as_tuple(flourBag.forward());
=======
		return std::make_shared<Baker>(flourBag.forward());
>>>>>>> fc161b2e
	}
	
	// forward method. This method define how the service is injected.
	// It's virtual because other services can override this one.
	// See example 4 for more detail.
	virtual std::shared_ptr<Baker> forward() {
		return baker;
	}
	
private:
	std::shared_ptr<Baker> baker;
};

// Bakery service definition. 
struct BakeryService {
	// constructor. Receives a fully constructed bakery to contain.
	template<typename... Args>
	BakeryService(in_place_t, Args&&... args) : bakery{std::forward<Args>(args)...} {}
	
	// construct method. Receives dependencies of a Baker.
	// We have to receive the OvenService has a reference because it's single.
	static auto construct(OvenService& oven) {
		// dependencies are injected with the forward method.
		return forward_as_tuple(oven.forward());
	}
	
	// forward method. This method define how the service is injected.
	Bakery forward() {
		return move(bakery);
	}
	
private:
	Bakery bakery;
};

int main()
{
	kgr::Container container;
	
	// The return type of 'service<BakeryService>' is the same as the BakeryService::forward return type.
	Bakery bakery = container.service<BakeryService>();
	bakery.name = "Le bon pain";
	
	// The return type of 'service<BakerService>' is the same as the BakerService::forward return type.
	std::shared_ptr<Baker> baker = container.service<BakerService>();
	
	bakery.start(baker);
	
	return 0;
}<|MERGE_RESOLUTION|>--- conflicted
+++ resolved
@@ -61,20 +61,12 @@
 // FlourBag service definition. 
 struct FlourBagService {
 	// constructor. Receives a fully constructed flour bag to contain.
-<<<<<<< HEAD
 	template<typename... Args>
 	FlourBagService(in_place_t, Args&&... args) : flour{std::forward<Args>(args)...} {}
 	
 	// construct method. Receives dependencies of a FlourBag. In this case none.
 	static auto construct() {
-		return forward_as_tuple(unique_ptr<FlourBag>{new FlourBag});
-=======
-	FlourBagService(std::unique_ptr<FlourBag> f) : flour{move(f)} {}
-	
-	// construct method. Receives dependencies of a FlourBag. In this case none.
-	static FlourBagService construct() {
-		return std::unique_ptr<FlourBag>{new FlourBag};
->>>>>>> fc161b2e
+		return std::forward_as_tuple(unique_ptr<FlourBag>{new FlourBag});
 	}
 	
 	// forward method. This method define how the service is injected.
@@ -89,20 +81,12 @@
 // Oven service definition. 
 struct OvenService : kgr::Single {
 	// constructor. Receives a fully constructed oven to contain.
-<<<<<<< HEAD
 	template<typename... Args>
 	OvenService(in_place_t, Args&&... args) : oven{new Oven{std::forward<Args>(args)...}} {}
 	
 	// construct method. Receives dependencies of a Oven. In this case none.
-	static tuple<> construct() {
+	static std::tuple<> construct() {
 		return {};
-=======
-	OvenService(std::unique_ptr<Oven> o) : oven{move(o)} {}
-	
-	// construct method. Receives dependencies of a Oven. In this case none.
-	static OvenService construct() {
-		return std::unique_ptr<Oven>{new Oven};
->>>>>>> fc161b2e
 	}
 	
 	// forward method. This method define how the service is injected.
@@ -119,21 +103,13 @@
 // Baker service definition. 
 struct BakerService : kgr::Single {
 	// constructor. Receives a fully constructed baker to contain.
-<<<<<<< HEAD
 	template<typename... Args>
-	BakerService(in_place_t, Args&&... args) : baker{make_shared<Baker>(std::forward<Args>(args)...)} {}
-=======
-	BakerService(std::shared_ptr<Baker> b) : baker{move(b)} {}
->>>>>>> fc161b2e
+	BakerService(in_place_t, Args&&... args) : baker{std::make_shared<Baker>(std::forward<Args>(args)...)} {}
 	
 	// construct method. Receives dependencies of a Baker.
 	static auto construct(FlourBagService flourBag) {
 		// dependencies are injected with the forward method.
-<<<<<<< HEAD
-		return forward_as_tuple(flourBag.forward());
-=======
-		return std::make_shared<Baker>(flourBag.forward());
->>>>>>> fc161b2e
+		return std::forward_as_tuple(flourBag.forward());
 	}
 	
 	// forward method. This method define how the service is injected.
