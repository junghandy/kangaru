--- conflicted
+++ resolved
@@ -27,14 +27,7 @@
 };
 
 // This is our wood stack service definition
-<<<<<<< HEAD
-struct WoodStackService : SingleService<WoodStack> {};
-=======
-struct WoodStackService : kgr::SingleService<WoodStack> {
-	// We need constructors for our use case.
-	using Self::Self;
-};
->>>>>>> fc161b2e
+struct WoodStackService : kgr::SingleService<WoodStack> {};
 
 // This is our product service definition
 struct ProductService : kgr::Service<Product, kgr::Dependency<WoodStackService>> {};
