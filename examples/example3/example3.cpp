--- conflicted
+++ resolved
@@ -1,10 +1,6 @@
 #include <iostream>
 #include <string>
-<<<<<<< HEAD
-#include <memory>
 #include <tuple>
-=======
->>>>>>> fc161b2e
 
 #include "kangaru.hpp"
 
@@ -41,13 +37,8 @@
 };
 
 // This is our service definitions
-<<<<<<< HEAD
-struct AmpService : Service<Amp> {
+struct AmpService : kgr::Service<Amp> {
 	static auto construct() {
-=======
-struct AmpService : kgr::Service<Amp> {
-	static Self construct() {
->>>>>>> fc161b2e
 		static int watts = 0;
 		return std::forward_as_tuple(watts += 48);
 	}
@@ -56,16 +47,6 @@
 struct GuitarService : kgr::Service<Guitar, kgr::Dependency<AmpService>> {};
 struct StudioService : kgr::SingleService<Studio> {};
 
-<<<<<<< HEAD
-=======
-struct MyContainer : kgr::Container {
-    MyContainer() {
-		// We are making our studio with a pretty name.
-		service<StudioService>().name = "The Music Box";
-    }
-};
-
->>>>>>> fc161b2e
 int main()
 {
 	Container container;
