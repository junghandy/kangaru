--- conflicted
+++ resolved
@@ -10,8 +10,7 @@
 //      Service Classes      //
 ///////////////////////////////
 struct A {
-	A() = default;
-	explicit A(int val) : n{val} {}
+	explicit A(int val = 0) : n{val} {}
 
 	// A needs nothing
 	int n;
@@ -48,14 +47,12 @@
 
 struct D {
 	// D needs B and AC
-<<<<<<< HEAD
-	D(shared_ptr<B> b_ptr, shared_ptr<AC> c_ptr) : b{std::move(b_ptr)}, c{std::move(c_ptr)} {}
-=======
-	D(shared_ptr<B> b, shared_ptr<AC> c, int i) : b{b}, c{c} {}
->>>>>>> dca36255
+	D(shared_ptr<B> b_ptr, shared_ptr<AC> c_ptr, int) : b{std::move(b_ptr)}, c{std::move(c_ptr)} {}
 
 	shared_ptr<B> b;
 	shared_ptr<AC> c;
+
+	~D() { cout << "D is destroyed\n"; }
 };
 
 struct E : C {
@@ -118,17 +115,10 @@
 int main()
 {
 	auto container = make_container<MyContainer>();
-<<<<<<< HEAD
 
-	container->callback<D>([](std::shared_ptr<B> b, std::shared_ptr<AC> ac) {
-		cout << "a D is built\n";
-		return make_shared<D>(std::move(b), std::move(ac));
-=======
-	
 	container->callback([](std::shared_ptr<B> b, std::shared_ptr<AC> ac, int i) {
-		cout << "a D is built with: " << i << endl;
-		return make_shared<D>(b, ac, i);
->>>>>>> dca36255
+		cout << "a D is built with: " << i << '\n';
+		return make_shared<D>(std::move(b), std::move(ac), i);
 	});
 
 	// let's get some services
