#ifndef KGR_KANGARU_INCLUDE_KANGARU_CONTAINER_HPP
#define KGR_KANGARU_INCLUDE_KANGARU_CONTAINER_HPP

#include "detail/traits.hpp"
#include "detail/service_traits.hpp"
#include "detail/utils.hpp"
#include "detail/container_service.hpp"
#include "detail/invoke.hpp"
#include "detail/single.hpp"
#include "detail/exception.hpp"
#include "detail/injected.hpp"
#include "detail/error.hpp"
#include "predicate.hpp"

#include <unordered_map>
#include <memory>
#include <type_traits>
#include <tuple>
#include <algorithm>
#include <vector>

namespace kgr {

struct Container final {
private:
	template<typename Condition, typename T = int> using enable_if = detail::enable_if_t<Condition::value, T>;
	template<typename Condition, typename T = int> using disable_if = detail::enable_if_t<!Condition::value, T>;
	template<typename T> using instance_ptr = std::unique_ptr<T, void(*)(void*)>;
	using instance_cont = std::vector<instance_ptr<void>>;
	using service_cont = std::unordered_map<type_id_t, void*>;
	template<typename T> using contained_service_t = typename std::conditional<
		detail::is_single<T>::value,
		instance_ptr<detail::injected_concrete_t<T>>,
		detail::Injected<T>>::type;
	using unpack = int[];
	
	template<typename T>
	static void deleter(void* i) {
		delete static_cast<T*>(i);
	}
	
	template<typename T, typename... Args, disable_if<detail::is_virtual<T>> = 0>
	static instance_ptr<detail::Injected<T>> make_instance_ptr(Args&&... args) {
		return instance_ptr<detail::Injected<T>>{
			new detail::Injected<T>{std::forward<Args>(args)...},
			&Container::deleter<detail::Injected<T>>
		};
	}
	
	template<typename T, typename... Args, enable_if<detail::is_virtual<T>> = 0>
	static instance_ptr<detail::VirtualInjected<T>> make_instance_ptr(Args&&... args) {
		return instance_ptr<detail::VirtualInjected<T>>{
			new detail::VirtualInjected<T>{std::forward<Args>(args)...},
			&Container::deleter<detail::BaseVirtualInjected<T>>
		};
	}
	
	template<typename T, typename C, typename... Args>
	static instance_ptr<detail::BaseVirtualInjected<C>> make_override_ptr(Args&&... args) {
		return instance_ptr<detail::ServiceOverride<T, C>>{
			new detail::ServiceOverride<T, C>{std::forward<Args>(args)...},
			&Container::deleter<detail::BaseVirtualInjected<C>>
		};
	}
	
public:
	explicit Container() = default;
	Container(const Container &) = delete;
	Container& operator=(const Container &) = delete;
	Container(Container&&) = default;
	Container& operator=(Container&&) = default;
	~Container() = default;
	
	/*
	 * This function construct a service definition with the provided arguments.
	 * It also saves it in the container.
	 * It returns void.
	 * This function only works with single services.
	 * This version of the function will call functions in autocall.
	 */
	template<typename T, typename... Args,
		enable_if<detail::is_single<T>> = 0,
		enable_if<detail::is_service<T>> = 0,
		enable_if<detail::is_service_instantiable<T, Args...>> = 0>
	void instance(Args&&... args) {
		autocall(save_instance<T>(make_contained_service<T>(std::forward<Args>(args)...)).get());
	}
	
	/*
	 * This function construct a service definition with the provided arguments.
	 * It also saves it in the container.
	 * It returns void.
	 * This function only works with single services.
	 * This version of the function will not call functions in autocall.
	 */
	template<typename T, typename... Args,
		enable_if<detail::is_single<T>> = 0,
		enable_if<detail::is_service<T>> = 0,
		enable_if<detail::is_service_instantiable<T, Args...>> = 0>
	void instance(detail::no_autocall_t, Args&&... args) {
		save_instance<T>(make_contained_service<T>(std::forward<Args>(args)...));
	}
	
	/*
	 * This function returns the service given by service definition T.
	 * T must be a valid service and must be constructible with arguments passed as parameters
	 * In case of a non-single service, it takes additional arguments to be sent to the T::construct function.
	 * T must not be a polymorphic type.
	 */
	template<typename T, typename... Args, enable_if<detail::is_service_valid<T, Args...>> = 0>
	ServiceType<T> service(Args&&... args) {
		return definition<T>(std::forward<Args>(args)...).forward();
	}
	
	/*
	 * The following two overloads are called in a case where the service is invalid,
	 * or is called when provided arguments don't match the constructor.
	 * In GCC, a diagnostic is provided.
	 */
	template<typename T, enable_if<std::is_default_constructible<detail::ServiceError<T>>> = 0>
	detail::Sink service(detail::ServiceError<T> = {}) = delete;
	
	template<typename T, typename... Args>
	detail::Sink service(detail::ServiceError<T, detail::identity_t<Args>...>, Args&&...) = delete;
	
	/*
	 * This function returns the result of the callable object of type U.
	 * Args are additional arguments to be sent to the function after services arguments.
	 * This function will deduce arguments from the function signature.
	 */
	template<template<typename> class Map = AdlMap, typename U, typename... Args, enable_if<detail::is_invoke_valid<Map, detail::decay_t<U>, Args...>> = 0>
	detail::invoke_function_result_t<Map, detail::decay_t<U>, Args...> invoke(U&& function, Args&&... args) {
		return invoke_helper<Map>(
			detail::tuple_seq_minus<detail::invoke_function_arguments_t<Map, detail::decay_t<U>, Args...>, sizeof...(Args)>{},
			std::forward<U>(function),
			std::forward<Args>(args)...
		);
	}
	
	/*
	 * This function returns the result of the callable object of type U.
	 * This version of the function is called when `function` is not invokable to provide diagnostic.
	 */
	template<template<typename> class Map>
	detail::Sink invoke(detail::NotInvokableError = {}, ...) = delete;
	
	/*
	 * This function returns the result of the callable object of type U.
	 * It will call the function with the sevices listed in the `Services` parameter pack.
	 * It will call it in a equivalent expression of `std::declval<U>()(std::declval<ServiceType<Services>>()..., std::declval<Args>()...)`
	 */
	template<typename... Services, typename U, typename... Args, detail::int_t<
		enable_if<detail::is_service_valid<Services>>...,
		detail::enable_if_t<(sizeof...(Services) > 0)>> = 0>
	auto invoke(U&& function, Args&&... args) -> decltype(std::declval<U>()(std::declval<ServiceType<Services>>()..., std::declval<Args>()...)) {
		return std::forward<U>(function)(service<Services>()..., std::forward<Args>(args)...);
	}
	
	/*
	 * This oveload is called when one of the services to be injected is invalid.
	 * It will provide diagnostic on GCC.
	 */
	template<typename... Services>
	detail::Sink invoke(detail::NotInvokableError = {}, ...) = delete;
	
	/*
	 * This function clears this container.
	 * Every single services are invalidated after calling this function.
	 */
	inline void clear() {
		_instances.clear();
		_services.clear();
	}
	
	/*
	 * This function fork the container into a new container.
	 * The new container will have the copied state of the first container.
	 * Construction of new services within the new container will not affect the original one.
	 * The new container must exist within the lifetime of the original container.
	 * 
	 * It takes a predicate type as template argument.
	 * The default predicate is kgr::All.
	 * 
	 * This version of the function takes a predicate that is default constructible.
	 * It will call fork() with a predicate as parameter.
	 */
	template<typename Predicate = All, enable_if<std::is_default_constructible<Predicate>> = 0>
	Container fork() const {
		return fork(Predicate{});
	}
	
	/*
	 * This function fork the container into a new container.
	 * The new container will have the copied state of the first container.
	 * Construction of new services within the new container will not affect the original one.
	 * The new container must exist within the lifetime of the original container.
	 * 
	 * It takes a predicate as argument.
	 */
	template<typename Predicate>
	Container fork(Predicate&& predicate) const {
		Container c;
		
		c._services.reserve(_services.size());
		
		std::copy_if(
			_services.begin(), _services.end(),
			std::inserter(c._services, c._services.begin()),
			[&predicate](service_cont::const_reference i){
				// We don't forward the predicate here, we use it many times.
				return predicate(i.first);
			}
		);
		
		return c;
	}
	
	/*
	 * This function merges a container with another.
	 * The receiving container will prefer it's own instances in a case of conflicts.
	 */
	inline void merge(Container&& other) {
		_instances.insert(_instances.end(), std::make_move_iterator(other._instances.begin()), std::make_move_iterator(other._instances.end()));
		_services.insert(other._services.begin(), other._services.end());
	}
	
	/*
	 * This function return true if the container contains the service T.
	 * T nust be a single service.
	 */
	template<typename T, enable_if<detail::is_service<T>> = 0, enable_if<detail::is_single<T>> = 0>
	bool contains() const {
		return _services.find(type_id<T>) != _services.end();
	}
	
private:
	///////////////////////
	//   save instance   //
	///////////////////////
	
	/*
	 * This function will create a new instance and save it.
	 * It also returns a reference to the constructed service.
	 */
	template<typename T, typename... Args, enable_if<detail::is_single<T>> = 0, disable_if<detail::is_abstract_service<T>> = 0>
	detail::injected_wrapper_t<T>& save_new_instance(Args&&... args) {
		auto& service = save_instance<T>(make_service_instance<T>(std::forward<Args>(args)...));
		
		autocall(service.get());
		
		return service;
	}
	
	/*
	 * This function is a specialization of save_new_instance for abstract classes.
	 * Since you cannot construct an abstract class, this function always throw.
	 */
	template<typename T, typename... Args,
		enable_if<detail::is_single<T>> = 0,
		enable_if<detail::is_abstract_service<T>> = 0,
		disable_if<detail::has_default<T>> = 0>
	detail::injected_wrapper_t<T>& save_new_instance(Args&&...) {
		throw AbstractNotFound{};
	}
	
	/*
	 * This function is a specialization of save_new_instance for abstract classes.
	 * Since that abstract service has a default service specified, we can contruct that one.
	 */
	template<typename T, typename... Args,
		enable_if<detail::is_single<T>> = 0,
		enable_if<detail::is_abstract_service<T>> = 0,
		enable_if<detail::has_default<T>> = 0>
	detail::injected_wrapper_t<T>& save_new_instance(Args&&...) {
		save_new_instance<detail::default_type<T>>();
		
		// The static assert is still required here, if other checks fails and allow
		// a call to this function where the default service don't overrides T, it would be UB.
		static_assert(
			detail::is_overriden_by<T, detail::default_type<T>>::value,
			"The default service type of an abstract service must override that abstract service."
		);
		
		// This could be faster if we had access to instance of override services.
		return *static_cast<detail::injected_wrapper_t<T>*>(_services[type_id<T>]);
	}
	
	/*
	 * This function will save the instance sent as arguments.
	 * It receive a service that overrides.
	 * It will save the instance and will save overrides if any.
	 */
	template<typename T>
	detail::injected_concrete_t<T>& save_instance(contained_service_t<T> service) {
		return save_instance<T>(detail::tuple_seq<detail::parent_types<T>>{}, std::move(service));
	}
	
	/*
	 * This function saves the instance and it's overrides if any.
	 * It starts the iteration that save each overrides and the service itself.
	 */
	template<typename T, std::size_t... S>
	detail::injected_concrete_t<T>& save_instance(detail::seq<S...>, contained_service_t<T> service) {
		auto& serviceRef = *service;
		
		// This codes loop over S to expand to enclosed code for each values of S.
		(void)unpack{(
			save_override<detail::meta_list_element_t<S, detail::parent_types<T>>>(serviceRef)
		, 0)..., 0};
		
		// We need this line to downcast service into it's abstract wrapper.
		instance_ptr<detail::injected_wrapper_t<T>> injectedTypeService = std::move(service);
		
		_services[type_id<T>] = injectedTypeService.get();
		_instances.emplace_back(std::move(injectedTypeService));
		
		return serviceRef;
	}
	
	/*
	 * This function is the iteration that saves overrides to the container.
	 * It will be called as many times as there's overrides to save.
	 */
	template<typename Override, typename T>
	void save_override(T& service) {
		auto overrideService = make_override_ptr<T, Override>(service);
		
		static_assert(
			std::is_same<instance_ptr<detail::BaseVirtualInjected<Override>>, decltype(overrideService)>::value,
			"The override service must be the type instance_ptr<detail::BaseInjected<Override>>"
		);
		
<<<<<<< HEAD
		static_assert(
			detail::is_virtual<Override>::value,
=======
		static_assert(detail::is_virtual<Override>::value,
>>>>>>> 7713cbd8
			"The overriden service must be virtual"
		);
		
		_services[type_id<Override>] = overrideService.get();
		_instances.emplace_back(std::move(overrideService));
	}
	
	///////////////////////
	//      service      //
	///////////////////////
	
	/*
	 * This function call service using the service map.
	 * This function is called when the service map `Map` is valid for a given `T`
	 */
	template<template<typename> class Map, typename T, enable_if<detail::is_complete_map<Map, T>> = 0>
	auto mapped_service() -> decltype(service<detail::service_map_t<Map, T>>()) {
		return service<detail::service_map_t<Map, T>>();
	}
	
	///////////////////////
	//    definition     //
	///////////////////////
	
	/*
	 * This function returns a service definition.
	 * This version of this function create the service each time it is called.
	 */
	template<typename T, typename... Args, disable_if<detail::is_single<T>> = 0, disable_if<detail::is_container_service<T>> = 0>
	detail::Injected<T> definition(Args&&... args) {
		auto service = make_service_instance<T>(std::forward<Args>(args)...);
		
		autocall(service.get());
		
		return service;
	}
	
	/*
	 * This function returns a service definition.
	 * This version of this function is specific to a container service.
	 */
	template<typename T, enable_if<detail::is_container_service<T>> = 0>
	detail::Injected<T> definition() {
		return detail::Injected<T>{T{*this}};
	}
	
	/*
	 * This function returns a service definition.
	 * This version of this function create the service if it was not created before.
	 */
	template<typename T, enable_if<detail::is_single<T>> = 0, disable_if<detail::is_container_service<T>> = 0>
	detail::injected_wrapper_t<T>& definition() {
		if (auto service = _services[type_id<T>]) {
			return *static_cast<detail::injected_wrapper_t<T>*>(service);
		} else {
			return save_new_instance<T>();
		}
	}
	
	///////////////////////
	//   make instance   //
	///////////////////////
	
	/*
	 * This function creates an instance of a service.
	 * It forward the work to make_service_instance_helper with an integer sequence.
	 */
	template<typename T, typename... Args>
	contained_service_t<T> make_service_instance(Args&&... args) {
		return make_service_instance_helper<T>(detail::construct_result_seq<T, Args...>{}, std::forward<Args>(args)...);
	}
	
	/*
	 * This function is the helper for make_service_instance.
	 * It construct the service using the values returned by construct.
	 * It forward it's work to make_contained_service.
	 */
	template<typename T, typename... Args, std::size_t... S>
	contained_service_t<T> make_service_instance_helper(detail::seq<S...>, Args&&... args) {
		auto constructArgs = invoke_raw(detail::construct_function<T, Args...>::value, std::forward<Args>(args)...);
		
		// This line is used to shut unused-variable warning, since S can be empty.
		static_cast<void>(constructArgs);
		
		return make_contained_service<T>(std::forward<detail::tuple_element_t<S, decltype(constructArgs)>>(std::get<S>(constructArgs))...);
	}
	
	/*
	 * This function create a service with the received arguments.
	 * It creating it in the right type for the container to contain it in it's container.
	 */
	template<typename T, typename... Args,
		enable_if<detail::is_single<T>> = 0,
		enable_if<detail::is_someway_constructible<T, in_place_t, Args...>> = 0>
	contained_service_t<T> make_contained_service(Args&&... args) {
		return make_instance_ptr<T>(in_place, std::forward<Args>(args)...);
	}
	
	/*
	 * This function create a service with the received arguments.
	 * It creating it in the right type for the container return it and inject it without overhead.
	 */
	template<typename T, typename... Args,
		disable_if<detail::is_single<T>> = 0,
		enable_if<detail::is_someway_constructible<T, in_place_t, Args...>> = 0>
	contained_service_t<T> make_contained_service(Args&&... args) {
		return detail::Injected<T>{in_place, std::forward<Args>(args)...};
	}
	
	/*
	 * This function create a service with the received arguments.
	 * It creating it in the right type for the container to contain it in it's container.
	 * This version of the function is called when the service definition has no valid constructor.
	 * It will try to call an emplace function that construct the service in a lazy way.
	 */
	template<typename T, typename... Args,
		enable_if<detail::is_single<T>> = 0,
		disable_if<detail::is_someway_constructible<T, in_place_t, Args...>> = 0,
		enable_if<detail::is_emplaceable<T, Args...>> = 0>
	contained_service_t<T> make_contained_service(Args&&... args) {
		auto service = make_instance_ptr<T>();
		
		service->get().emplace(std::forward<Args>(args)...);
		
		return service;
	}
	
	/*
	 * This function create a service with the received arguments.
	 * It creating it in the right type for the container return it and inject it without overhead.
	 * This version of the function is called when the service definition has no valid constructor.
	 * It will try to call an emplace function that construct the service in a lazy way.
	 */
	template<typename T, typename... Args,
		disable_if<detail::is_single<T>> = 0,
		disable_if<detail::is_someway_constructible<T, in_place_t, Args...>> = 0,
		enable_if<detail::is_emplaceable<T, Args...>> = 0>
	contained_service_t<T> make_contained_service(Args&&... args) {
		detail::Injected<T> service;
		
		service.get().emplace(std::forward<Args>(args)...);
		
		return service;
	}
	
	///////////////////////
	//      invoke       //
	///////////////////////
	
	/*
	 * This function is an helper for the public invoke function.
	 * It unpacks arguments of the function with an integer sequence.
	 */
	template<template<typename> class Map, typename U, typename... Args, std::size_t... S>
	detail::invoke_function_result_t<Map, detail::decay_t<U>, Args...> invoke_helper(detail::seq<S...>, U&& function, Args&&... args) {
		return std::forward<U>(function)(mapped_service<Map, detail::invoke_function_argument_t<S, Map, detail::decay_t<U>, Args...>>()..., std::forward<Args>(args)...);
	}
	
	/*
	 * This function is the same as invoke but it sends service definitions instead of the service itself.
	 * It is called with some autocall function and the make_service_instance function.
	 */
	template<typename U, typename... Args>
	detail::function_result_t<detail::decay_t<U>> invoke_raw(U&& function, Args&&... args) {
		return invoke_raw_helper(
			detail::tuple_seq_minus<detail::function_arguments_t<detail::decay_t<U>>, sizeof...(Args)>{},
			std::forward<U>(function),
			std::forward<Args>(args)...
		);
	}
	
	/*
	 * This function is an helper of the invoke_raw function.
	 * It unpacks arguments of the function U with an integer sequence.
	 */
	template<typename U, typename... Args, std::size_t... S>
	detail::function_result_t<detail::decay_t<U>> invoke_raw_helper(detail::seq<S...>, U&& function, Args&&... args) {
		return std::forward<U>(function)(definition<detail::injected_argument_t<S, detail::decay_t<U>>>()..., std::forward<Args>(args)...);
	}
	
	///////////////////////
	//     autocall      //
	///////////////////////
	
	/*
	 * This function starts the iteration (autocall_helper).
	 */
	template<typename T, enable_if<detail::has_autocall<detail::decay_t<T>>> = 0>
	void autocall(T&& service) {
		autocall(detail::tuple_seq<typename detail::decay_t<T>::Autocall>{}, std::forward<T>(service));
	}
	
	/*
	 * This function is the iteration for autocall.
	 */
	template<typename T, std::size_t... S, enable_if<detail::has_autocall<detail::decay_t<T>>> = 0>
	void autocall(detail::seq<S...>, T&& service) {
		using U = detail::decay_t<T>;
		
		(void)unpack{(invoke_autocall(
			detail::function_seq<detail::autocall_nth_function_t<U, S>>{}, std::forward<T>(service), detail::autocall_nth_function<U, S>::value
		), 0)..., 0};
	}
	
	/*
	 * This function is the invoke_autocall that take the method to invoke as parameter.
	 * It invokes the function sent as parameter.
	 */
	template<typename T, typename F, std::size_t... S>
	void invoke_autocall(detail::seq<S...>, T&& service, F&& function) {
		invoke_raw([&service, &function](detail::function_argument_t<S, detail::decay_t<F>>... args) {
			(std::forward<T>(service).*std::forward<F>(function))(std::forward<decltype(args)>(args)...);
		});
	}
	
	/*
	 * This function is called when there is no autocall to do.
	 */
	template<typename T, disable_if<detail::has_autocall<detail::decay_t<T>>> = 0>
	void autocall(T&&) {}
	
	///////////////////////
	//     instances     //
	///////////////////////
	
	instance_cont _instances;
	service_cont _services;
};

}  // namespace kgr

#endif // KGR_KANGARU_INCLUDE_KANGARU_CONTAINER_HPP<|MERGE_RESOLUTION|>--- conflicted
+++ resolved
@@ -330,12 +330,8 @@
 			"The override service must be the type instance_ptr<detail::BaseInjected<Override>>"
 		);
 		
-<<<<<<< HEAD
 		static_assert(
 			detail::is_virtual<Override>::value,
-=======
-		static_assert(detail::is_virtual<Override>::value,
->>>>>>> 7713cbd8
 			"The overriden service must be virtual"
 		);
 		
