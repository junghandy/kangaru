--- conflicted
+++ resolved
@@ -206,14 +206,6 @@
 template<typename T, typename... Args>
 using is_service_instantiable = bool_constant<is_emplaceable<T, Args...>::value || is_someway_constructible<T, kgr::in_place_t, Args...>::value>;
 
-<<<<<<< HEAD
-template<typename, bool>
-struct service_type_helper {};
-
-template<typename T>
-struct service_type_helper<T, true> {
-	using type = forward_t<T>;
-=======
 /*
  * Type trait that extract the return type of the forward function.
  */
@@ -227,24 +219,15 @@
 template<typename T>
 struct service_type_helper<T, enable_if_t<has_forward<T>::value>> {
 	using type = decltype(std::declval<T>().forward());
->>>>>>> 16be9224
 };
 
 } // namespace detail
 
-<<<<<<< HEAD
-=======
-
->>>>>>> 16be9224
 /**
  * This type is the type of the service returned by the definition T.
  */
 template<typename T>
-<<<<<<< HEAD
-using service_type = typename detail::service_type_helper<T, detail::has_forward<T>::value>::type;
-=======
 using service_type = typename detail::service_type_helper<T>::type;
->>>>>>> 16be9224
 
 } // namespace kgr
 
