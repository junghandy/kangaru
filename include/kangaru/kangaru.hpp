#pragma once

#include "detail/function_traits.hpp"
#include "detail/utils.hpp"
#include "service.hpp"

#include <unordered_map>
#include <memory>
#include <type_traits>
#include <tuple>
#include <vector>
#include <exception>

namespace kgr {

struct Container;

struct ContainerService {
	ContainerService(Container& instance) : _instance{instance} {}
	
	static ContainerService construct(Container& container) {
		return {container};
	}
	
	Container& forward() {
		return _instance;
	}
	
private:
	Container& _instance;
};

struct Container {
private:
	template<typename Condition, typename T = detail::enabler> using enable_if = detail::enable_if_t<Condition::value, T>;
	template<typename Condition, typename T = detail::enabler> using disable_if = detail::enable_if_t<!Condition::value, T>;
	template<typename T> using decay = typename std::decay<T>::type;
	template<typename T> using is_single = std::is_base_of<Single, decay<T>>;
	template<typename T> using is_base_of_container = std::is_base_of<Container, T>;
	template<typename T> using is_container = std::is_same<T, Container>;
	template<typename T> using parent_types = typename decay<T>::ParentTypes;
	template<typename T> using is_abstract = std::is_abstract<T>;
	template<int S, typename T> using parent_element = typename std::tuple_element<S, parent_types<T>>::type;
	template<typename Tuple> using tuple_seq = typename detail::seq_gen<std::tuple_size<Tuple>::value>::type;
	template<typename Tuple, int n> using tuple_seq_minus = typename detail::seq_gen<std::tuple_size<Tuple>::value - n>::type;
	template<typename T> using instance_ptr = std::unique_ptr<T, void(*)(void*)>;
	
	constexpr static detail::enabler null = detail::null;
	
	template<typename T>
	static void deleter(void* i) {
		delete static_cast<T*>(i);
	}
	
public:
	Container(const Container &) = delete;
	Container& operator =(const Container &) = delete;
	
	Container(Container&& other) {
		std::swap(other._instances, _instances);
		std::swap(other._services, _services);
	}
	
	Container& operator =(Container&& other) {
		std::swap(other._instances, _instances);
		std::swap(other._services, _services);
		
		return *this;
	}
	
	virtual ~Container() = default;

	template <typename T, typename... Args, enable_if<is_base_of_container<T>> = null>
	static T make_container(Args&&... args) {
		T container{std::forward<Args>(args)...};
		container.init();
		
		return container;
	}

	template<typename T>
	void instance(T&& service) {
		static_assert(is_single<decay<T>>::value, "instance() only accept Single Service instance.");
		
		save_instance(std::forward<T>(service));
	}
	
<<<<<<< HEAD
=======
	// TODO: not ready. Maybe for 2.1
	template<typename T>
	T release() {
		static_assert(is_single<T>::value, "release() only accept Single Service instance.");
		
		auto s = std::move(*static_cast<T*>(_services[detail::type_id<T>]));
		_services.erase(detail::type_id<T>);
		
		return std::move(s);
	}
	
>>>>>>> 12101138
	template<typename T, typename... Args>
	void instance(Args&& ...args) {
		static_assert(is_single<T>::value, "instance() only accept Single Service instance.");
		save_instance(make_service_instance<T>(std::forward<Args>(args)...));
	}
	
	template<typename T, typename... Args, disable_if<is_base_of_container<T>> = null>
	ServiceType<T> service(Args&& ...args) {
		return get_service<T>(std::forward<Args>(args)...).forward();
	}
	
	template<typename U, typename ...Args>
	detail::function_result_t<decay<U>> invoke(U&& function, Args&&... args) {
		return invoke_helper(tuple_seq_minus<detail::function_arguments_t<decay<U>>, sizeof...(Args)>{}, std::forward<U>(function), std::forward<Args>(args)...);
	}
	
	template<template<typename> class Map, typename U, typename ...Args>
	detail::function_result_t<decay<U>> invoke(U&& function, Args&&... args) {
		return invoke_helper<Map>(tuple_seq_minus<detail::function_arguments_t<decay<U>>, sizeof...(Args)>{}, std::forward<U>(function), std::forward<Args>(args)...);
	}
	
protected:
	Container() = default;
	void init() {}
	
private:
	// save instance functions
	template<typename T, enable_if<detail::has_overrides<decay<T>>> = null>
	void save_instance(T&& service) {
		save_instance(std::forward<T>(service), tuple_seq<parent_types<T>>{});
	}
	
	template<typename T, disable_if<detail::has_overrides<decay<T>>> = null>
	void save_instance(T&& service) {
		using V = decay<T>;
		save_instance_helper<V>(instance_ptr<V>{new V{std::move(service)}, &Container::deleter<V>});
	}
	
	template<typename T, int... S>
	void save_instance(T&& service, detail::seq<S...>) {
		using V = decay<T>;
		save_instance_helper<V, parent_element<S, V>...>(instance_ptr<V>{new V{std::move(service)}, &Container::deleter<V>});
	}
	
	template<typename T>
	void save_instance_helper(instance_ptr<T> service) {
		_services[detail::type_id<T>] = service.get();
		_instances.emplace_back(std::move(service));
	}
	
	template<typename T, typename Override, typename... Others>
	void save_instance_helper(instance_ptr<T> service) {
		using ServiceOverride = detail::ServiceOverride<T, Override>;

		auto baseService = instance_ptr<Override>{new ServiceOverride{*service.get()}, &Container::deleter<ServiceOverride>};
		_services[detail::type_id<Override>] = baseService.get();
		_instances.emplace_back(std::move(baseService));
		save_instance_helper<T, Others...>(std::move(service));
	}
	
	// get service functions
	template<typename T, typename... Args, disable_if<is_single<T>> = null, disable_if<is_base_of_container<T>> = null>
	T get_service(Args ...args) {
		auto service = make_service_instance<T>(std::forward<Args>(args)...);
		invoke_service(service);
		return std::move(service);
	}
	
	template<typename T, enable_if<is_container<T>> = null>
	T& get_service() {
		return *this;
	}
	
	template<typename T, disable_if<is_container<T>> = null, enable_if<is_base_of_container<T>> = null>
	T& get_service() {
		return *dynamic_cast<T>(this);
	}
	
	template<typename T, enable_if<is_abstract<T>> = null, enable_if<is_single<T>> = null, disable_if<is_base_of_container<T>> = null>
	T& get_service() {
		auto it = _services.find(detail::type_id<T>);
		
		if (it != _services.end()) {
			return *static_cast<T*>(it->second);
		}
		
		throw std::runtime_error("No service instance can be used as abstract service");
	}
	
	template<typename T, enable_if<is_single<T>> = null, disable_if<is_base_of_container<T>> = null, disable_if<is_abstract<T>> = null>
	T& get_service() {
		auto it = _services.find(detail::type_id<T>);
		
		if (it == _services.end()) {
			instance(make_service_instance<T>());
			
			auto service = static_cast<T*>(_services[detail::type_id<T>]);
			invoke_service(*service);
			return *service;
		} else {
			return *static_cast<T*>(it->second);
		}
	}
	
	// make instance
	template<typename T, typename... Args>
	T make_service_instance(Args&&... args) {
		return invoke(&T::construct, std::forward<Args>(args)...);
	}
	
	// invoke
	template<typename U, typename ...Args, int... S>
	detail::function_result_t<decay<U>> invoke_helper(detail::seq<S...>, U&& function, Args&&... args) {
		return function(get_service<decay<detail::function_argument_t<S, decay<U>>>>()..., std::forward<Args>(args)...);
	}
	
	template<template<typename> class Map, typename U, typename ...Args, int... S>
	detail::function_result_t<decay<U>> invoke_helper(detail::seq<S...>, U&& function, Args&&... args) {
		return function(service<typename Map<detail::function_argument_t<S, decay<U>>>::Service>()..., std::forward<Args>(args)...);
	}
	
	// invoke service and autocall
	template<typename T, enable_if<detail::has_invoke<decay<T>>> = null>
	void invoke_service(T&& service) {
		using U = decay<T>;
		invoke_service(std::forward<T>(service), tuple_seq<decltype(U::invoke)>{});
	}
	
	template<typename T, int... S, enable_if<detail::has_invoke<decay<T>>> = null>
	void invoke_service(T&& service, detail::seq<S...>) {
		using U = decay<T>;
		invoke_service_helper(std::forward<T>(service), std::get<S>(U::invoke)...);
	}
	
	template<typename T, typename F, typename... O>
	void invoke_service_helper(T&& service, F&& function, O&&... others) {
		invoke_service_helper(tuple_seq<detail::function_arguments_t<decay<F>>>{}, std::forward<T>(service), std::forward<F>(function));
		invoke_service_helper(std::forward<T>(service), std::forward<O>(others)...);
	}
	
	template<typename T, typename F, int... S>
	void invoke_service_helper(detail::seq<S...>, T&& service, F&& function) {
		invoke([&service, &function](detail::function_argument_t<S, decay<F>>... args){
			(service.*function)(std::forward<detail::function_argument_t<S, decay<F>>>(args)...);
		});
		invoke_service_helper(std::forward<T>(service));
	}
	
	template<typename T>
	void invoke_service_helper(T&& service) {}
	
	template<typename T, disable_if<detail::has_invoke<decay<T>>> = null>
	void invoke_service(T&&) {}
	
	std::vector<instance_ptr<void>> _instances;
	std::unordered_map<detail::type_id_t, void*> _services;
};

template<typename T = Container, typename ...Args>
T make_container(Args&& ...args) {
	static_assert(std::is_base_of<Container, T>::value, "make_container only accept container types.");

	return Container::make_container<T>(std::forward<Args>(args)...);
}

}  // namespace kgr
<|MERGE_RESOLUTION|>--- conflicted
+++ resolved
@@ -85,20 +85,6 @@
 		save_instance(std::forward<T>(service));
 	}
 	
-<<<<<<< HEAD
-=======
-	// TODO: not ready. Maybe for 2.1
-	template<typename T>
-	T release() {
-		static_assert(is_single<T>::value, "release() only accept Single Service instance.");
-		
-		auto s = std::move(*static_cast<T*>(_services[detail::type_id<T>]));
-		_services.erase(detail::type_id<T>);
-		
-		return std::move(s);
-	}
-	
->>>>>>> 12101138
 	template<typename T, typename... Args>
 	void instance(Args&& ...args) {
 		static_assert(is_single<T>::value, "instance() only accept Single Service instance.");
@@ -122,7 +108,7 @@
 	
 protected:
 	Container() = default;
-	void init() {}
+	void init(){}
 	
 private:
 	// save instance functions
