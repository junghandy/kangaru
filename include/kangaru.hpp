--- conflicted
+++ resolved
@@ -35,11 +35,6 @@
 	using type = seq<S...>;
 };
 
-<<<<<<< HEAD
-struct Holder {
-	virtual ~Holder() = default;
-};
-=======
 template <typename U>
 struct function_traits
 	: function_traits<decltype(&U::operator())>
@@ -63,8 +58,9 @@
 	using argument_types = std::tuple<Args...>;
 };
 
-struct Holder {};
->>>>>>> dca36255
+struct Holder {
+	virtual ~Holder() = default;
+};
 
 template<typename T>
 struct InstanceHolder final : Holder {
@@ -290,17 +286,10 @@
 		} 
 		return static_cast<detail::InstanceHolder<T>*>(it->second.get())->getInstance();
 	}
-<<<<<<< HEAD
-
-	template<typename T, disable_if<is_service_single<T>> = null>
-	std::shared_ptr<T> get_service() {
-		return make_service<T>();
-=======
 	
 	template<typename T, typename ...Args, disable_if<is_service_single<T>> = null>
 	ptr_type<T> get_service(Args ...args) {
 		return make_service<T>(std::forward<Args>(args)...);
->>>>>>> dca36255
 	}
 
 	template<typename T, int ...S>
@@ -313,28 +302,19 @@
 		return std::make_tuple(service<tuple_element<S, Tuple>>()...);
 	}
 	
-<<<<<<< HEAD
-	template<typename T, typename Tuple, int ...S>
-	std::shared_ptr<T> callback_make_service(detail::seq<S...>, Tuple dependencies) const {
-		auto it = _callbacks.find(&detail::type_id<T>);
-
-		if (it != _callbacks.end()) {
-			return static_cast<detail::CallbackHolder<T, tuple_element<S, Tuple>...>&>(*it->second)(std::get<S>(dependencies)...);
-=======
 	template<typename T, typename Tuple, int ...S, typename ...Args>
 	ptr_type<T> callback_make_service(detail::seq<S...>, Tuple dependencies, Args&& ...args) const {
 		auto it = _callbacks.find(&detail::type_id<T, tuple_element<S, Tuple>..., Args...>);
 		
 		if (it != _callbacks.end()) {
-			return (*static_cast<detail::CallbackHolder<ptr_type<T>, tuple_element<S, Tuple>..., Args...>*>(it->second.get()))(std::get<S>(dependencies)..., std::forward<Args>(args)...);
->>>>>>> dca36255
+			return static_cast<detail::CallbackHolder<ptr_type<T>, tuple_element<S, Tuple>..., Args...>&>(*it->second.get())(std::get<S>(dependencies)..., std::forward<Args>(args)...);
 		}
 		
 		return {};
 	}
 	
 	template<typename T, typename Tuple, int ...S, typename ...Args, enable_if<is_service_single<T>> = null>
-	ptr_type<T> make_service_dependency(detail::seq<S...> seq, Tuple dependencies, Args&& ...args) const {
+	ptr_type<T> make_service_dependency(detail::seq<S...>, Tuple dependencies, Args&& ...args) const {
 		return ptr_type_helper<T>::make_pointer(std::move(std::get<S>(dependencies))..., std::forward<Args>(args)...);
 	}
 	
@@ -342,15 +322,7 @@
 	ptr_type<T> make_service_dependency(detail::seq<S...> seq, Tuple dependencies, Args&& ...args) const {
 		auto service = callback_make_service<T, Tuple>(seq, dependencies, std::forward<Args>(args)...);
 		
-<<<<<<< HEAD
-		return service ? service : std::make_shared<T>(std::get<S>(dependencies)...);
-=======
-		if (service) {
-			return std::move(service);
-		}
-		
-		return ptr_type_helper<T>::make_pointer(std::move(std::get<S>(dependencies))..., std::forward<Args>(args)...);
->>>>>>> dca36255
+		return service ? service : std::make_shared<T>(std::get<S>(dependencies)..., std::forward<Args>(args)...);
 	}
 
 	template <typename T, typename ...Args>
